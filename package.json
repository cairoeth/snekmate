--- conflicted
+++ resolved
@@ -33,11 +33,7 @@
     "@openzeppelin/merkle-tree": "^1.0.2",
     "eslint": "^8.34.0",
     "eslint-config-prettier": "^8.6.0",
-<<<<<<< HEAD
-    "ethers": "^6.0.4",
-=======
     "ethers": "^6.0.5",
->>>>>>> 3c488e5a
     "keccak256": "^1.0.6",
     "merkletreejs": "^0.3.9",
     "prettier": "^2.8.4",
